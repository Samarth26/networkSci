import argparse
import time
import grequests

from bs4 import BeautifulSoup

from collections import defaultdict
import networkx as nx
import json
#from thefuzz import fuzz
import pandas as pd
import numpy as np
import matplotlib.pyplot as plt
from scipy.special import factorial
from typing import Any, Dict, List, Set
from fuzzywuzzy import fuzz

from sortedcontainers import SortedList


ATTRIBUTE_CARDINALITIES: Dict[str, int] = {}



##############################################################################################
######## UTILS FOR READING DATA
##############################################################################################

def read_data(path: str) -> pd.DataFrame:
    df = pd.read_excel(path, engine="xlrd")
    df = df.drop_duplicates("dblp")

    headers = {
        "User-Agent": "Mozilla/5.0 (Windows NT 10.0; Win64; x64) AppleWebKit/537.36 (KHTML, like Gecko) Chrome/58.0.3029.110 Safari/537.36"
    }

    json_data = []

    for batch in range(len(df) // 20 + 1):
        start = batch*20
        print(f"scraped {start} / {len(df)}", end="\r")
        done = False
        
        while not done:
            urls = df["dblp"].iloc[start: start + 20]
            results = grequests.map((grequests.get(u, headers=headers) for u in urls))
            done = all(r.status_code != 429 for r in results)
            if not done:
                sleeptime = max(int(r.headers.get("Retry-After", 0)) for r in results)
                print("retrying after: ", sleeptime)
                time.sleep(sleeptime)
            else:
                time.sleep(1)  # space out the requests otherwise dblp will demand a 5 min time out

        for r, row in df.iloc[start: start + len(urls)].reset_index(inplace=False).iterrows():
            response = results[r]
            soup = BeautifulSoup(response.content, 'lxml', from_encoding="utf8")
            main = soup.find_all('cite', class_='data tts-content')

            dblp_name = soup.find("span", {"class": "name primary", "itemprop":"name"})
            dblp_name = dblp_name.text.lower() if dblp_name else row["name"].lower()

            combined_info = []
            for i in main:
                coauthors = i.find_all('span', itemprop='author')
                published = i.find_all('span', itemprop='datePublished')
                authors = [x.find('span', itemprop='name').text for x in coauthors]
                date = [x.text for x in published]
                
                combined = {
                    'co-authors': authors,
                    'publish-date':date
                }
                combined_info.append(combined)

            json_data.append({
                'name': dblp_name,
                'country':row['country'],
                'institution': row['institution'],
                'dblp': row['dblp'],
                'expertise': row['expertise'],
                'publish-info': combined_info
            })

    file_path = 'network.json'
    with open(file_path, 'w') as json_file:
        json.dump(json_data, json_file)

    return df


def build_graph(networkList, df):
    graph = nx.Graph()
    for author_info in networkList:
        name = author_info['name'].lower()
        graph.add_node(name, institution=author_info["institution"], country=author_info["country"])

    name_lookup = {row["dblp_name"]: i for i, row in df.iterrows()}

    for i, network in enumerate(networkList):
        print(f"{i}/{len(networkList)}", end="\r")
        main_name = network['name'].lower()
        for publicationList in network['publish-info']:
            publish_date = int(publicationList['publish-date'][0])
            for co_author_name in publicationList['co-authors']:
                co_author_name = co_author_name.lower()
                similar_names = False
                same_person = False

                if fuzz.ratio(main_name.lower(), co_author_name) > 90:
                    same_person = True

                for name in name_lookup.keys():
                    if(main_name.lower() != name.lower()):
                        if fuzz.ratio(name.lower(), co_author_name) > 80:
                            similar_names = True
                            break
               
                  

                if similar_names == False or same_person == True:
                    continue

<<<<<<< HEAD
                graph.add_edge(main_name, co_author_name, year=publish_date)
=======
                # check if there is a similar name in name_lookup as the co_author_name
                


                graph.add_edge(main_name, co_author_name)
>>>>>>> d05e794f

    return graph


##############################################################################################
######## Code for Question 1 (network stats)
##############################################################################################

def get_network_stats(graph: nx.Graph):
    giant_component: nx.Graph = graph.subgraph(max(nx.connected_components(graph), key=len))
    f = open("statsNetwork.txt", "a")

    stats = {
        "nodeCount": graph.number_of_nodes(),
        "nodeCountGC": giant_component.number_of_nodes(),
        "edgeCount": graph.size(),
        "meanDegree": np.mean(list(dict(graph.degree()).values())),
        "meanClusteringCoeff": nx.average_clustering(graph),
        "diameter": nx.approximation.diameter(giant_component),
        "GCSize": giant_component.number_of_nodes(),
        "degree centrality": nx.degree_centrality(graph),
        "closeness centrality": nx.closeness_centrality(graph),
        "betweenness centrality": nx.betweenness_centrality(graph),
        "eigenvector centrality": nx.eigenvector_centrality(giant_component),
        "shortest path": nx.average_shortest_path_length(giant_component),
        "average path length": nx.average_shortest_path_length(giant_component),
        "assortativity": nx.degree_assortativity_coefficient(graph),
        "density": nx.density(graph),
    }

    f.write(str(stats))
    f.close()

    return stats

def plot_network(graph: nx.Graph, stats):
    import numpy as np
    import matplotlib.colors as mcolors
    import matplotlib.cm as cm

    cent = np.fromiter(stats.get("degree centrality").values(), float)
    sizes = cent / np.max(cent) * 200
    cent2 = np.fromiter(stats.get("closeness centrality").values(), float)
    print(cent2)
    normalize = mcolors.Normalize(vmin=cent2.min(), vmax=cent2.max())
    colormap = cm.viridis

    scalarmappaple = cm.ScalarMappable(norm=normalize, cmap=colormap)
    scalarmappaple.set_array(cent2)

    plt.colorbar(scalarmappaple, ax=plt.gca(), orientation='vertical')

    pos = nx.spring_layout(graph)

    nx.draw(graph, pos, node_size=sizes, node_color=sizes, cmap=colormap)
    plt.show()


def plot_degree_dist(input_graph, ylim=(1e-5, 1)):
    axs = plt.subplots(1, 1)
    ax = axs[0]

    degrees = list(dict(input_graph.degree()).values())

    hist, edges = np.histogram(
        list(dict(input_graph.degree()).values()),
        bins=500,
        density=False)

    # plot the graph's degree distribution
    deg = ax.axes[0].scatter((edges[:-1] + edges[1:])/2, hist/input_graph.number_of_nodes())
    ax.axes[0].set_xscale("log", base=10)
    ax.axes[0].set_yscale("log", base=10)

    # plot a possible poisson distribution to compare
    k = np.mean(degrees)
    t = np.arange(0, max(edges), 1)
    d = np.exp(-k)*np.power(k, t)/factorial(t)
    poisson = ax.axes[0].plot(t, d, "r")

    ax.axes[0].set_ylim(*ylim)

    plt.legend([deg, poisson], labels=["Degree Distribution", "Poisson pdf based on <k>"])
    plt.xlabel('Degree (bin)')
    plt.ylabel('Degree (bin) Probability')
    plt.title('Degree pdf')

    plt.show()


def plot_assortative(input_graph):
    degree = dict(input_graph.degree())
    avg_neigh_degree = nx.average_neighbor_degree(input_graph)
    x = []
    y = []
    for k in degree.keys():
        x.append(degree[k])
        y.append(avg_neigh_degree[k])
    plt.scatter(x, y)
    # plot trendline
    z = np.polyfit(x, y, 1)
    p = np.poly1d(z)
    plt.plot(x,p(x),"r--")
    plt.xlabel('Degree')
    plt.ylabel('Average Neighbor Degree')
    plt.title('Average Neighbor Degree vs Degree')
    plt.show()


##############################################################################################
######## Code for Question 2 (network stats over time)
##############################################################################################
def filter_network_by_year(network, year):
    filtered_network = network.copy()
    edges_to_remove = [(u, v) for u, v, data in filtered_network.edges(data=True) if data['year'] != year]
    filtered_network.remove_edges_from(edges_to_remove)
    nodes_to_remove = [node for node in filtered_network.nodes() if filtered_network.degree(node) == 0]
    filtered_network.remove_nodes_from(nodes_to_remove)
    return filtered_network


def qn2(graph: nx.Graph):
    # calculate the properties for each year
    time_properties = {}
    for year in range(1972, 2024 + 1):
        filtered_network = filter_network_by_year(graph, year)
        network_properties = get_network_stats(filtered_network)
        print(f"Year: {year}")

        if len(network_properties) != 0:
            time_properties[year] = network_properties

        for i, value in network_properties.items():
            print(f"{i}: {value}")
        print("\n")

    # group the properties for easier plotting
    nodes = []
    years = []
    edges = []

    connected_tf =[]

    large_connected = []
    num_connected = []
    density = []
    #average = []
    diameter = []

    for year in range(1972, 2024 + 1):
        if str(year) in time_properties and time_properties[str(year)] is not None:
            years.append(year)
            nodes.append(time_properties[str(year)]['Number of nodes'])
            edges.append(time_properties[str(year)]['Number of edges'])
            large_connected.append(time_properties[str(year)]['Largest Connected Component'])
            num_connected.append(time_properties[str(year)]['Number of Connected Components'])
            density.append(time_properties[str(year)]['Density of Components'])
            
            if time_properties[str(year)]['Is Connected']=='False':
                connected_tf.append(1)
                #average.append(time_properties[str(year)]['Average clustering coefficient of giant component'])
                diameter.append(time_properties[str(year)]['Diameter of giant component'])
            else:
                connected_tf.append(0)
                #average.append(0)
                diameter.append(0)
    
    # Plotting nodes
    bars1 = plt.bar([year - bar_width/2 for year in years], nodes, bar_width, color='purple', label='Number of Nodes')
    bars2 = plt.bar([year + bar_width/2 for year in years], edges, bar_width, color='orange', label='Number of Edges')
    plt.title('Number of Nodes and Edges Over the Years')
    plt.xlabel('Year')
    plt.ylabel('Count')
    plt.grid(axis='y')
    plt.xticks(years[::2], rotation=45)
    plt.legend()
    plt.tight_layout()
    plt.show()

    bar_width = 0.4
    index = np.arange(len(years))
    plt.figure(figsize=(13, 6)) 
    plt.bar(index, large_connected, color=['lightseagreen' if value == 1 else 'cornflowerblue' for value in connected_tf])
    plt.title('Number of nodes in Largest Connected Component')
    plt.xlabel('Year')
    plt.ylabel('Count')
    plt.xticks(index, years, rotation=45)
    plt.grid(axis='y')
    plt.tight_layout()
    purple_patch = plt.Rectangle((0,0),1,1,fc="lightseagreen", edgecolor = 'none')
    blue_patch = plt.Rectangle((0,0),1,1,fc='cornflowerblue', edgecolor = 'none')
    plt.legend([purple_patch, blue_patch], ['Is connected', 'Is not connected'], loc='center left', bbox_to_anchor=(1, 0.5))
    plt.show()



    bar_width = 0.4
    index = np.arange(len(years))
    plt.figure(figsize=(13, 6)) 
    plt.bar(index, num_connected, color=['rebeccapurple' if value == 1 else 'cornflowerblue' for value in connected_tf])
    plt.title('Number of disjoint subgraphs')
    plt.xlabel('Year')
    plt.ylabel('Count')
    plt.xticks(index, years, rotation=45)
    plt.grid(axis='y')
    plt.tight_layout()
    purple_patch = plt.Rectangle((0,0),1,1,fc="rebeccapurple", edgecolor = 'none')
    blue_patch = plt.Rectangle((0,0),1,1,fc='cornflowerblue', edgecolor = 'none')
    plt.legend([purple_patch, blue_patch], ['Is connected', 'Is not connected'], loc='center left', bbox_to_anchor=(1, 0.5))
    plt.show()

    bar_width = 0.4
    index = np.arange(len(years))
    plt.figure(figsize=(13, 6)) 
    plt.bar(index, density, color=['firebrick' if value == 1 else 'cornflowerblue' for value in connected_tf])
    plt.title('Density')
    plt.xlabel('Year')
    plt.ylabel('Count')
    plt.xticks(index, years, rotation=45)
    plt.grid(axis='y')
    plt.tight_layout()
    purple_patch = plt.Rectangle((0,0),1,1,fc="firebrick", edgecolor = 'none')
    blue_patch = plt.Rectangle((0,0),1,1,fc='cornflowerblue', edgecolor = 'none')
    plt.legend([purple_patch, blue_patch], ['Is connected', 'Is not connected'], loc='center left', bbox_to_anchor=(1, 0.5))
    plt.show()

    bar_width = 0.4
    index = np.arange(len(years))
    plt.figure(figsize=(13, 6)) 
    plt.bar(index, diameter, color=['mediumorchid' if value == 1 else 'cornflowerblue' for value in connected_tf])
    plt.title('Diameter')
    plt.xlabel('Year')
    plt.ylabel('Count')
    plt.xticks(index, years, rotation=45)
    plt.grid(axis='y')
    plt.tight_layout()
    purple_patch = plt.Rectangle((0,0),1,1,fc="mediumorchid", edgecolor = 'none')
    blue_patch = plt.Rectangle((0,0),1,1,fc='cornflowerblue', edgecolor = 'none')
    plt.legend([purple_patch, blue_patch], ['Is connected', 'Is not connected'], loc='center left', bbox_to_anchor=(1, 0.5))
    plt.show()

##############################################################################################
######## Code for Question 3 (Random Network Generation)
##############################################################################################

def createRandNetwork(graph: nx.Graph, p: float):
    new_graph = nx.Graph()
    new_graph.add_nodes_from(graph)

    nodes = [*new_graph.nodes]
    num_nodes = len(nodes)
    rng = np.random.rand(num_nodes * num_nodes)

    for i, n in enumerate(nodes):
        for j in range(i+1, num_nodes):
            m = nodes[j]
            id = i * num_nodes + j - (j >= i)
            if i != j and rng[id] < p:
                new_graph.add_edge(n, m)

    return new_graph


##############################################################################################
######## Code for Question 4 (Reducing GC size and maintaining diversity)
##############################################################################################

ATTRIBUTE_CARDINALITIES: Dict[str, int] = {}

class NodeDiversity:
    def __init__(self, node: str, network: nx.Graph) -> None:
        self.node = node
        self.specificDiversity: Dict[str, Dict[int]] = calculateDiversity(node, network)
        self.neighbours = network[node]


def calculateTotalDiversity(nodeDiversity: NodeDiversity, numNodesInvolved=None):
    totalDiversity = 0

    numNodesInvolved = numNodesInvolved or (len(nodeDiversity.neighbours) + 1)

    for attr, card in ATTRIBUTE_CARDINALITIES.items():
        # calculate diversity as for each attribute between 0 and 1
        max_val = 1 / card

        # each value can contribute up to 1/(no of potential values) for each attribute
        # hence if equal no of all attributes then diversity = 1
        for count in nodeDiversity.specificDiversity[attr].values():
            totalDiversity += min(max_val, count/numNodesInvolved)

    return totalDiversity / len(ATTRIBUTE_CARDINALITIES)


def calculateDiversity(node: str, graph: nx.Graph):
    neighbours = graph[node]

    specificDiversity = defaultdict(lambda :defaultdict(int))

    node = graph.nodes[node]

    for attr in ATTRIBUTE_CARDINALITIES.keys():
        if attr in node:
            specificDiversity[attr][node[attr]] += 1

        for n in neighbours:
            neighbour = graph.nodes[n]
            attrVal = neighbour[attr]
            specificDiversity[attr][attrVal] += 1

    return specificDiversity


def removeWorstBridge(graph: nx.Graph, diversities: Dict[str, NodeDiversity], tolerance=0.2):
    num_removed = 0

    giant_component: nx.Graph = graph.subgraph(max(nx.connected_components(graph), key=len))
    bridges = [*nx.bridges(graph.subgraph(giant_component))]

    seen = set()

    i = 0
    while i < len(bridges):
        (node1, node2) = bridges[i]
        seen.add((node1, node2))
        n1Diversity = diversities[node1]
        n1TotalDiversity = calculateTotalDiversity(n1Diversity)

        n2Diversity = diversities[node2]
        n2TotalDiversity = calculateTotalDiversity(n2Diversity)

        for attr in ATTRIBUTE_CARDINALITIES.keys():
            n1Value = graph.nodes[node1][attr]
            n2Value = graph.nodes[node2][attr]

            n1Diversity.specificDiversity[attr][n2Value] -= 1
            n2Diversity.specificDiversity[attr][n1Value] -= 1

        diversityChange = calculateTotalDiversity(n1Diversity, len(n1Diversity.neighbours)) - n1TotalDiversity \
            + calculateTotalDiversity(n2Diversity, len(n2Diversity.neighbours)) - n2TotalDiversity

        if -diversityChange > tolerance:
            for attr in ATTRIBUTE_CARDINALITIES.keys():
                n1Value = graph.nodes[node1][attr]
                n2Value = graph.nodes[node2][attr]

                n1Diversity.specificDiversity[attr][n2Value] += 1
                n2Diversity.specificDiversity[attr][n1Value] += 1
            i += 1
        else:
            graph.remove_edge(node1, node2)
            num_removed += 1
            i = 0
            bridges = [b for b in nx.bridges(graph.subgraph(giant_component)) if b not in seen]

    return num_removed


def removeWorstEdge(node_name: str, graph: nx.Graph, diversities: Dict[str, NodeDiversity]) -> str:
    nodeDiversity = diversities[node_name]
    nodeTotalDiversity = calculateTotalDiversity(nodeDiversity)

    worstNode = None, -10

    node = graph.nodes[node_name]

    # scan all neighbours
    for neighbour in graph[node_name]:
        nbDiversity = diversities[neighbour]
        nbTotalDiversity = calculateTotalDiversity(nbDiversity)

        neighbour_node = graph.nodes[neighbour]

        for attr in ATTRIBUTE_CARDINALITIES.keys():
            nbValue = neighbour_node[attr]
            nodeValue = node[attr]

            nodeDiversity.specificDiversity[attr][nbValue] -= 1
            nbDiversity.specificDiversity[attr][nodeValue] -= 1

        # count only neighbours (instead of neighbours + self)
        diversityChange = calculateTotalDiversity(nbDiversity, len(nbDiversity.neighbours)) - nbTotalDiversity \
            + calculateTotalDiversity(nodeDiversity, len(nodeDiversity.neighbours)) - nodeTotalDiversity

        if diversityChange > worstNode[1]:
            worstNode = neighbour, diversityChange

        for attr in ATTRIBUTE_CARDINALITIES.keys():
            nbValue = neighbour_node[attr]
            nodeValue = node[attr]

            nodeDiversity.specificDiversity[attr][nbValue] += 1
            nbDiversity.specificDiversity[attr][nodeValue] += 1


    # remove worst neighbour and adjust diversity objects
    worstNodeDiversity = diversities[worstNode[0]]

    for attr in ATTRIBUTE_CARDINALITIES.keys():
        nbValue = graph.nodes[worstNode[0]][attr]
        nodeValue = node[attr]

        nodeDiversity.specificDiversity[attr][nbValue] -= 1
        worstNodeDiversity.specificDiversity[attr][nodeValue] -= 1
    
    graph.remove_edge(worstNode[0], node_name)


def addBestEdge(nodePQ: SortedList, graph: nx.Graph, nodeDiversities: Dict[str, NodeDiversity], kmax: int):
    # get the highest priority node
    node1 = nodePQ[0]
    node1Diversity = nodeDiversities[node1]
    node1TotalDiversity = calculateTotalDiversity(node1Diversity)

    output = node1, 0, 0

    for i, node2 in enumerate(nodePQ):
        if node2 in graph[node1] or node2 == node1 or len(graph[node2]) >= kmax:
            continue

        node2Diversity = nodeDiversities[node2]
        node2TotalDiversity = calculateTotalDiversity(node2Diversity)

        for attr in ATTRIBUTE_CARDINALITIES.keys():
            node1Value = graph.nodes[node1][attr]
            node2Value = graph.nodes[node2][attr]

            # update the diversities of each node and measure the change in diversity score
            node1Diversity.specificDiversity[attr][node2Value] += 1
            node2Diversity.specificDiversity[attr][node1Value] += 1

        diversityChange = calculateTotalDiversity(node2Diversity, len(graph[node2]) + 2) - node2TotalDiversity \
        + calculateTotalDiversity(node1Diversity, len(graph[node1]) + 2) - node1TotalDiversity

        # update output if necessary
        if diversityChange > output[1]:
            output = node2, diversityChange, i

        for attr in ATTRIBUTE_CARDINALITIES.keys():
            node1Value = graph.nodes[node1][attr]
            node2Value = graph.nodes[node2][attr]

            # update the diversities of each node and measure the change in diversity score
            node1Diversity.specificDiversity[attr][node2Value] -= 1
            node2Diversity.specificDiversity[attr][node1Value] -= 1

    if output[0] == node1:
        nodePQ.remove(node1)
        return 0

    # update each node's info and add a link
    node2 = output[0]
    for attr in ATTRIBUTE_CARDINALITIES.keys():
        node1Value = graph.nodes[node1][attr]
        node2Value = graph.nodes[node2][attr]

        # update the diversities of each node and measure the change in diversity score
        node1Diversity.specificDiversity[attr][node2Value] += 1
        node2Diversity.specificDiversity[attr][node1Value] += 1
    
    graph.add_edge(node1, node2)

    # update the priority queue
    nodePQ.pop(output[2])  # pop 2nd one first other wise the order becomes affected
    nodePQ.pop(0)
    if len(graph[node1]) < kmax:
        nodePQ.add(node1)
    if len(graph[node2]) < kmax:
        nodePQ.add(node2)

    return 1


def qn4(graph: nx.Graph, kmax: int):
    """
        1. Find hubs that exceed kmax
        2. measure diversity factors and remove edges increase diversity for both nodes when removed
            - if no such edge remove with minimal net diversity decrease across both nodes
        3. add nodes by following requirements
            - find lowest degree node
            - find next lowest degree unconnected node
            - add edge if increases diversity else find next 
        4. stop adding edges once no of edges added equals number removed

        measuring diversity
        1. for each attribute find the cardinality within the network
            e.g: for country if 10 countries are mentioned then cardinality is 10
        2. for each node measure diversity for one attribute
            - di = min(count of each value i seen, no of neighbours/cardinality)
            - diversity = (sum of di for each value i) / no of neighours
        3. node's diversity = mean of diversity for all attributes
    """
    edgesRemoved = 0

    cardinalities = defaultdict(set)

    for node in graph.nodes:
        for attribute, value in graph.nodes[node].items():
            cardinalities[attribute].add(value)

    for k, v in cardinalities.items():
        ATTRIBUTE_CARDINALITIES[k] = len(v)

    nodeDiversities = {
        n: NodeDiversity(n, graph) for n in graph.nodes
    }

    print(f"Initial Diversity: {sum(calculateTotalDiversity(n) for n in nodeDiversities.values())}")

    # remove bridges that decrease diversity
    print("Removing bridge edges")
    edgesRemoved = removeWorstBridge(graph, nodeDiversities, 0.1)

    print("Removing non-bridge edges")
    for node in graph.nodes.keys():
        neighbours = graph[node]
        while len(neighbours) > kmax:
            removeWorstEdge(node, graph, nodeDiversities)
            edgesRemoved += 1

    # decreasing order priority queue to allow more isolates
    giant_component: nx.Graph = graph.subgraph(max(nx.connected_components(graph), key=len))
    nodePQ = SortedList(
        (i for i in graph if len(graph[i]) < kmax and i not in giant_component), 
        key=lambda i: -len(graph[i])
    )

    while edgesRemoved and len(nodePQ):
        print(f"{edgesRemoved} edges left to add back", end="\r")
        edgesRemoved -= addBestEdge(nodePQ, graph, nodeDiversities, kmax)

    print(f"Final Diversity: {sum(calculateTotalDiversity(n) for n in nodeDiversities.values())}")

    return graph


def main():
    parser = argparse.ArgumentParser()
    parser.add_argument(
        'filename', type=str, 
        help="file path of data source. Must be .xls file same as was provided"
    )
    parser.add_argument(
        "-s", "--scrape", action='store_true'
    )
    parser.add_argument("-k", "--kmax", default=50, type=int, 
                        help="kmax value, defaults to 50")

    args = parser.parse_args()

    if args.scrape:
        df = read_data(args.filename)
    else:
        df = pd.read_excel(args.filename, engine="xlrd")

    networkList = json.load(open('network.json'))

    df = df.drop_duplicates(subset='dblp')
    df = df.reset_index(drop=True)

    # Make an array with the names in the networkList
    names = []
    for i in range(len(networkList)):
        names.append(networkList[i]['name'])

    # Put the names in the df
    df['dblp_name'] = names

    original_graph = build_graph(networkList, df)

    # Question 1
    print("===========================Question 1===========================")
    plot_degree_dist(original_graph)
    plot_assortative(original_graph)
    try:
        f = open("statsNetwork.txt", "r")
        network_stats = f.read()
        print(network_stats)
        plot_network(original_graph, network_stats)
    except:
        network_stats = get_network_stats(original_graph)
        print(network_stats)
        plot_network(original_graph, network_stats)
    
    print("================================================================\n")


    # Question 2
    print("===========================Question 2===========================")
    qn2(original_graph)
    print("================================================================\n")

    # Question 3
    # higher values of p lead the poisson calculation to become nan foor higher degrees
    print("===========================Question 3===========================")
    rand_graph = createRandNetwork(original_graph, 0.1)
    plot_degree_dist(rand_graph, ylim=(0, 1))
    plot_assortative(rand_graph)
    print(get_network_stats(rand_graph))
    print("================================================================\n")

    # Question 4
    print("===========================Question 4===========================")
    diversified_graph = build_graph(networkList, df)
    diversified_graph = qn4(diversified_graph, 50)
    plot_degree_dist(diversified_graph, ylim=(1e-5, 1))
    plot_assortative(diversified_graph)
    print(get_network_stats(diversified_graph))
    print("================================================================\n")


if __name__ == "__main__":
    main()<|MERGE_RESOLUTION|>--- conflicted
+++ resolved
@@ -121,15 +121,11 @@
                 if similar_names == False or same_person == True:
                     continue
 
-<<<<<<< HEAD
-                graph.add_edge(main_name, co_author_name, year=publish_date)
-=======
                 # check if there is a similar name in name_lookup as the co_author_name
                 
 
 
                 graph.add_edge(main_name, co_author_name)
->>>>>>> d05e794f
 
     return graph
 
